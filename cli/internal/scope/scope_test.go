--- conflicted
+++ resolved
@@ -123,11 +123,8 @@
 		globalDeps          []string
 		includeDependencies bool
 		includeDependents   bool
-<<<<<<< HEAD
 		inferPkgPath        string
-=======
 		lockfile            string
->>>>>>> afb196d2
 	}{
 		{
 			name:                "Just scope and dependencies",
